<?xml version="1.0" encoding="utf-8"?>
<!--
 ~ The MIT License
 ~
 ~ Copyright (c) 2011-2016, CloudBees, Inc., Stephen Connolly.
 ~
 ~ Permission is hereby granted, free of charge, to any person obtaining a copy
 ~ of this software and associated documentation files (the "Software"), to deal
 ~ in the Software without restriction, including without limitation the rights
 ~ to use, copy, modify, merge, publish, distribute, sublicense, and/or sell
 ~ copies of the Software, and to permit persons to whom the Software is
 ~ furnished to do so, subject to the following conditions:
 ~
 ~ The above copyright notice and this permission notice shall be included in
 ~ all copies or substantial portions of the Software.
 ~
 ~ THE SOFTWARE IS PROVIDED "AS IS", WITHOUT WARRANTY OF ANY KIND, EXPRESS OR
 ~ IMPLIED, INCLUDING BUT NOT LIMITED TO THE WARRANTIES OF MERCHANTABILITY,
 ~ FITNESS FOR A PARTICULAR PURPOSE AND NONINFRINGEMENT. IN NO EVENT SHALL THE
 ~ AUTHORS OR COPYRIGHT HOLDERS BE LIABLE FOR ANY CLAIM, DAMAGES OR OTHER
 ~ LIABILITY, WHETHER IN AN ACTION OF CONTRACT, TORT OR OTHERWISE, ARISING FROM,
 ~ OUT OF OR IN CONNECTION WITH THE SOFTWARE OR THE USE OR OTHER DEALINGS IN
 ~ THE SOFTWARE.
 -->

<project xmlns="http://maven.apache.org/POM/4.0.0" xmlns:xsi="http://www.w3.org/2001/XMLSchema-instance" xsi:schemaLocation="http://maven.apache.org/POM/4.0.0 http://maven.apache.org/maven-v4_0_0.xsd">
  <modelVersion>4.0.0</modelVersion>

  <parent>
    <groupId>org.jenkins-ci.plugins</groupId>
    <artifactId>plugin</artifactId>
    <version>3.43</version>
    <relativePath />
  </parent>

  <artifactId>scm-api</artifactId>
  <version>${revision}${changelist}</version>
  <packaging>hpi</packaging>

  <name>SCM API Plugin</name>
  <description>
    This plugin provides a new enhanced API for interacting with SCM systems.
  </description>
  <url>https://wiki.jenkins.io/display/JENKINS/SCM+API+Plugin</url>
  <licenses>
    <license>
      <name>The MIT license</name>
      <url>https://opensource.org/licenses/MIT</url>
      <distribution>repo</distribution>
    </license>
  </licenses>

  <developers>
    <developer>
      <id>stephenconnolly</id>
      <name>Stephen Connolly</name>
    </developer>
  </developers>

  <scm>
    <connection>scm:git:git://github.com/jenkinsci/${project.artifactId}-plugin.git</connection>
    <developerConnection>scm:git:git@github.com:jenkinsci/${project.artifactId}-plugin.git</developerConnection>
    <url>https://github.com/jenkinsci/${project.artifactId}-plugin</url>
    <tag>${scmTag}</tag>
  </scm>

  <properties>
<<<<<<< HEAD
    <revision>2.5.0</revision>
=======
    <revision>2.5.2</revision>
>>>>>>> dba42487
    <changelist>-SNAPSHOT</changelist>
    <jenkins.version>2.164.3</jenkins.version>
    <java.level>8</java.level>
    <no-test-jar>false</no-test-jar>
  </properties>

  <repositories>
    <repository>
      <id>repo.jenkins-ci.org</id>
      <url>https://repo.jenkins-ci.org/public/</url>
    </repository>
  </repositories>
  <pluginRepositories>
    <pluginRepository>
      <id>repo.jenkins-ci.org</id>
      <url>https://repo.jenkins-ci.org/public/</url>
    </pluginRepository>
  </pluginRepositories>

  <dependencies>
    <dependency>
      <groupId>org.jenkins-ci.plugins</groupId>
      <artifactId>structs</artifactId>
      <version>1.9</version>
    </dependency>
    <dependency>
      <groupId>org.mockito</groupId>
      <artifactId>mockito-core</artifactId>
      <version>1.9.5</version>
      <scope>test</scope>
      <exclusions>
        <exclusion>
          <groupId>org.hamcrest</groupId>
          <artifactId>hamcrest-core</artifactId>
        </exclusion>
      </exclusions>
    </dependency>
    <dependency>
      <groupId>org.jenkins-ci.plugins</groupId>
      <artifactId>junit</artifactId>
      <version>1.6</version>
      <scope>test</scope>
    </dependency>
  </dependencies>

  <build>
    <plugins>
      <plugin>
        <groupId>org.jenkins-ci.tools</groupId>
        <artifactId>maven-hpi-plugin</artifactId>
        <executions>
          <execution>
            <goals>
              <goal>generate-taglib-interface</goal>
            </goals>
          </execution>
        </executions>
        <configuration>
          <compatibleSinceVersion>2.0.0</compatibleSinceVersion>
        </configuration>
      </plugin>
    </plugins>
  </build>

</project><|MERGE_RESOLUTION|>--- conflicted
+++ resolved
@@ -65,11 +65,7 @@
   </scm>
 
   <properties>
-<<<<<<< HEAD
-    <revision>2.5.0</revision>
-=======
     <revision>2.5.2</revision>
->>>>>>> dba42487
     <changelist>-SNAPSHOT</changelist>
     <jenkins.version>2.164.3</jenkins.version>
     <java.level>8</java.level>
